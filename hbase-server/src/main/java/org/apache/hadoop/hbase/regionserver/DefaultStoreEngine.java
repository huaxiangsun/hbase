--- conflicted
+++ resolved
@@ -63,8 +63,7 @@
 
   @Override
   protected void createComponents(
-<<<<<<< HEAD
-      Configuration conf, Store store, KVComparator kvComparator) throws IOException {
+      Configuration conf, Store store, CellComparator kvComparator) throws IOException {
     createCompactor(conf, store);
     createCompactionPolicy(conf, store);
     createStoreFlusher(conf, store);
@@ -73,9 +72,6 @@
   }
 
   protected void createCompactor(Configuration conf, Store store) throws IOException {
-=======
-      Configuration conf, Store store, CellComparator kvComparator) throws IOException {
->>>>>>> 74e5b26e
     String className = conf.get(DEFAULT_COMPACTOR_CLASS_KEY, DEFAULT_COMPACTOR_CLASS.getName());
     try {
       compactor = ReflectionUtils.instantiateWithCustomCtor(className,
